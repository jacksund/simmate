--- conflicted
+++ resolved
@@ -16,13 +16,8 @@
 channels:
     - conda-forge
 dependencies:
-<<<<<<< HEAD
-    #- ase >=3.22.1, <=3.22.1
-    - black >=22.1.0, <=22.6.0
-=======
     - ase >=3.22.1, <=3.22.1
     - black >=22.1.0, <=23.2.0
->>>>>>> 28d22a78
     - clease >1.0.3, <=1.0.4
     - cloudpickle >=2.1.0, <=2.2.0
     - coverage >=6.2, <7.0.6
@@ -35,31 +30,18 @@
     - django-pandas >=0.6.6, <=0.6.6
     - django-filter >=21.1, <=22.1
     - djangorestframework >=3.13.1, <3.14.1
-<<<<<<< HEAD
-    - isort >=5.10.1, <=5.10.1
-    #- matminer >=0.7.6, <0.8.1
-=======
     - isort >=5.10.1, <=5.11.5
     - matminer >=0.7.6, <0.8.1
->>>>>>> 28d22a78
     - markdown >=3.4.1, <=3.4.1
     - mkdocs-material >=8.4.1, <9.0.10
     - mkdocstrings >=0.19.0, <=0.19.0
     - mkdocstrings-python >=0.7.1, <0.8.4
     - numpy >=1.22.0, <1.24.2
-<<<<<<< HEAD
-    - pandas >=1.3.5, <1.5.2
-    - plotly >=5.4.0, <=5.10.0
-    - pymatgen >=2022.1.9, <2022.11.8
-    #- pymatgen-analysis-diffusion >=2021.4.29, <=2022.7.21
-    #- pytest >=7.1.3, <=7.1.3
-=======
     - pandas >=1.3.5, <1.5.4
     - plotly >=5.4.0, <=5.13.0
     - pymatgen >=2022.1.9, <2023.1.21
     - pymatgen-analysis-diffusion >=2021.4.29, <=2022.7.21
     - pytest >=6.2.5, <=7.2.2
->>>>>>> 28d22a78
     - pytest-django >=4.5.2, <=4.5.2
     - python >=3.10
     - pytest-mock >=3.7.0, <3.10.1
