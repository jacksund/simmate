
--------------------------------------------------------------------------------

## Check your installed version

When you first import simmate and connect to the database, a warning is printed
if you are not using the most current version available. You can also check this in the command-line:

``` bash
simmate version
```

``` yaml
# example output
Installed version: v0.10.0
Newest available: v0.11.1
```

--------------------------------------------------------------------------------

## Updating to a newer version

We highly recommended that you install simmate into a clean conda environment, rather than updating simmate within your existing one:
``` shell
conda create -n my_env -c conda-forge python=3.11 simmate
```

Make sure you check that the expected version is now installed:
``` bash
simmate version
```

Rebuild your database with one compatible with the new installation:
``` bash
simmate database reset
```

!!! tip
    If you use the same environment name as an existing one, conda will ask if
    you'd like to delete the existing environment before creating the new one.
    This will save you time from having to delete the env in a separate command.

--------------------------------------------------------------------------------

## Version numbers & their meaning

Our releases follow [semantic versioning](https://semver.org/). This means versions (e.g. `v1.2.3`) correspond to `MAJOR.MINOR.PATCH`. Each version number increases after the following changes:

  - `MAJOR` = incompatible API changes
  - `MINOR` = new functionality is added (w/o API changes)
  - `PATCH` = bug fixes and documentation updates (w/o API changes)

There is one key exception to the rules above -- and that is with `MAJOR`=0 releases. Any v0.x.y release is considered developmental where APIs are subject to change and should not be considered stable. This is consistent with the semantic version spec (see [point 4](https://semver.org/#spec-item-4)).


--------------------------------------------------------------------------------


## Upcoming Release

!!! tip
    For ongoing changes that have not been finalized/merged yet, view our [active pull-requests](https://github.com/jacksund/simmate/pulls) on github

<!-- (hidden message for maintainer to use between releases)
- no new changes have been merged into the `main` branch yet
**Enhancements**
**Refactors**
**Fixes**
<<<<<<< HEAD
- no new changes have been merged into the `main` branch yet
-->

**Enhancements**

- add python 3.11 support
=======

- no new changes have been merged into the `main` branch yet
-->

**Enhancements**

- add `relax_bulk` and `relax_endpoints` parameters to optionally turn off pre-relaxations in NEB
- add CLEASE app for cluster expanison calculations (these workflows are highly experimental at the moment - so use with caution)
- update "bad-elf" workflow to accept an empty-atom template structure or a list
of empty sites

**Refactors**

- `calculators` module is now the `apps` module and terminology is changed throughout the repo
- many dependencies are reworked to optional dependencies as all `apps` are now optional
- `workflow_engine` module has been renamed to `engine` to help shorten commands and import lines
- rework CI to use mamba instead of conda
- pull out dependencies for some apps that are now optional

**Fixes**

- fix site ordering in NEB supercell structures
- improve installation speed and guide users to conda alternatives

>>>>>>> e7ec1205

!!! warning
    The refactoring of simmate "apps" led to many breaking changes in the python API.
    We strongly recommend clearing your `~/simmate/` directory, especially the
    `my_env-apps.yaml` file because app names have changed.

--------------------------------------------------------------------------------

## v0.12.0 (2022.10.23)

**Enhancements**

- add structure creators for `ASE`, `GASP`, `PyXtal`, `AIRSS`, `CALYPSO`, `USPEX`, and `XtalOpt` as well as documentation for creators.
- add `simmate version` command
- changelog and update guide added to documentation website
- add `show-stats`, `delete-finished`, and `delete-all` commands to `workflow-engine`
- add `Cluster` base class + commands that allow submitting a steady-state cluster via subprocesses or slurm
- add `started_at`, `created_at`, `total_time`, and `queue_time` columns to `Calculation` tables
- add `exlcude_from_archives` field to workflows to optionally delete files when compressing outputs to zip archives
- various improvements added for evolutionary search workflows, such as parameter optimization, new output files, and website views
- add `Fingerprint` database table and integrate it with `Fingerprint` validator
- support >2 element hull diargrams and complex chemical systems

**Refactors**

- optimize `get_series` method of `relaxation.vasp.staged`
- reorganize `selectors` module for evolutionary structure prediction

**Fixes**

- fix dynamic loading of toolkit structures from third-party databases
- fix race condition with workers and empty queues
- increases default query rate for `state.result()` to lessen database load

--------------------------------------------------------------------------------

## v0.11.0 (2022.09.10)

**Enhancements**

- REST API fields can now be specified directly with the `api_filters` attribute of any `DatabaseTable` class & fields from mix-ins are automatically added
- add `archive_fields` attribute that sets the "raw data" for the database table & fields from mix-ins are automatically added
- accept `TOML` input files in addition to `YAML`
- convergence plots and extras are now written for many workflow types (such as relaxations)
- when `use_database=True`, output files are automatically written and the workup method is directly paired with the database table.
- NEB workflow now accepts parameters to tune how distinct pathways are determined, including the max pathway length and cutoffs at 1D percolation.
- add `MatplotlibFigure` and `PlotlyFigure` classes to help with writing output files and also implementing these figures in the website UI
- update website to include workflow calculator types and add API links
- custom projects and database tables are now registered with Simmate and a intro guide has been added
- continued updates for `structure-prediction` workflows
- add inspection of methods for default input values and display them in metadata

**Refactors**

- the `website.core_components.filters` module has been absorbed into the `DatabaseTable` class/module
- yaml input for custom workflows now matches the python input format
- workup methods are largely depreciated and now database entries are returned when a workflow has `use_database=True`
- several NEB input parameters have been renamed to accurate depict their meaning.
- customized workflow runs now save in the original database table under the "-custom" workflow name
- `structure_string` column renamed to `structure` to simplify api logic
- clean up `toolkit.validators` module and establish fingerprint base class
- `calculators` and `workflows` modules are now based on simmate apps

**Fixes**

- fix bug in windows dev env where `simmate run-server` fails to find python path
- fix bug in `workflows explore` command where 'vasp' is the assumed calculator name
- fix broken example code in custom workflow docs
- fix broken website links and workflow views

**0.11.1 (2022.09.12)**

- fix transaction error with workers on a PostGres backend

--------------------------------------------------------------------------------

## v0.10.0 (2022.08.29)

**Enhancements**

- add NEB base classes to inherit from for making new subflows
- improve formatting of logging and cli using `typer` and `rich`
- cli now supports auto-completion to help with long commands
- add `convergence_limit` parameter to evolutionary search that works alongside `limit_best_survival`. This will absorb minor changes in energy with equivalent structures from prolonging the search.
- add `ExtremeSymmetry` transformation to attempt symmetry reduction on disordered structure
- account for structures in `fixed-composition` having fewer nsites than input becuase of symmetry reduction during relaxation. Also, add `min_structures_exact` parameter to ensure we have at least N structures with the expected number of sites
- add experimental `variable-composition` (variable refers to nsites, not stoichiometry) and `binary-composition` evolutionary searches
- allow custom workflows to run from yaml
- update MatProj data to new api, and add severl new columns for data (e.g. mag + band gap)

**Refactors**

- isolate optional dependencies so that our install is smaller
- remove click in favor of higher-level package (typer)
- `pre_standardize_structure` and `pre_sanitize_structure` functionality is now merged in to a `standardize_structure` parameter that accepts different mode. `symmetry_tolerance` and `angle_tolerance` parameters can also modify the symmetry analysis done.
- metadata files are now numbered to allow multiple metadata files in the same directory
- refactor & clean up transformation module for readability
- remove `SimmateFuture` class and merge functionality into `WorkItem`
- switch from pdoc to mkdocs for documentation and remove `get_doc_from_readme`. Code and doc organization are now decoupled.
- rename run commands based on user preference. the `run` is now `run-quick`. `run-yaml` is now `run`. `run-cloud` now assumes a yaml input.
- remove `tqdm` dependency in favor of `rich.progress`
- refactor transformations to static methods

**Fixes**

- fix `module not found` error by adding ASE to dependencies
- fix bug with postgres database trying to delete sqlite locally
- fix dask throwing errors with logging
- fix bug where `fixed-composition` searches fail to detect individuals that have been symmetrically reduced (and therefore have fewer nsites than expected)
- fix evolutionary search failures when writing output files while files are opened/locked
- fix NEB workflows failing due to Walltime handler
- fix NEB workflows hints for `workup` failure due to missing start/end image folders

--------------------------------------------------------------------------------

## v0.9.0 (2022.08.17)

**Enhancements**

- improve the warning associated with workflow failure because of "command not found" issues
- workers now ignore and reset tasks that fail with "command not found". 2 workers failing with this error will result in the WorkItem being canceled
- `RandomWySites` can now generate wyckoff combinations lazily (or up front) depending on use case
- add `simmate utilities` command group with `archive-old-runs`
- add `start-cluster` command for starting many local workers
- add `structure-prediction` workflows
- add plotting/output utilities to `EvolutionarySearch` and `relaxation.vasp.staged`


**Refactors**

- evolutionary search now delay creations, transformations, and validation until runtime (used to be at time of structure submission)
- `directory`, `compress_ouput`, and `run_id` are now default input parameters for subclasses of `Workflow`. If these are unused, the `run_config` must include `**kwargs`
- add `isort` for organizing module imports throughout package

**Fixes**

- fixed when `source` is not being registered by several workflows
- fix docker image for installing anaconda, blender, and simmate on ubuntu

--------------------------------------------------------------------------------

## v0.8.0 (2022.08.11)

**Enhancements**

- NEB workflows now accept parameters for changing supercell size and number of images used
- add HSE workflows for static energy, relaxation, and DOS/BS electronic states
- add NPT and MatProj molecular dynamics workflows
- add SCAN workflows for static energy and relaxation
- test files can be provided within zip files, fixing excessive line counts on git commits
- add simmate worker that can run "out-of-box" and requires no set up
- add logging for useful debugging and monitoring of workflows
- pinned dependencies to maximum versions and manage with dependabot


**Refactors**

- to simplify the creation of new workflows, `S3Task` is now `S3Workflow` and database tables are dynamically determined using the workflow name
- workflows of a given type (e.g. relaxation or static-energy) now share database tables in order to simplify overall database architecture
- migrate from `os.path` to `pathlib.Path` throughout package
- isolate prefect use to separate executors
- updated tutorials for new workflow engine and workers
- remove use of `setup.py` in favor of `pyproject.toml`

--------------------------------------------------------------------------------

## v0.7.0 (2022.07.19)

**Enhancements**

- add guide for installing VASP v5 to Ubuntu v22.04 ([@scott-materials](https://github.com/scott-materials), [#183](https://github.com/jacksund/simmate/issues/183))
- add `simmate database load-remote-archives` command and `load_remote_archives` utility that populates all tables from `database.third_parties`
- add `load_default_sqlite3_build` utility that downloads a pre-built database with all third-party data present. This is an alternative to calling `load_all_remote_archives` if you are using sqlite3 and saves a significant amount of time for users.
- standardize workflow naming. Note this breaks from python naming conventions for classes ([#150](https://github.com/jacksund/simmate/issues/150))
- dynamically determine `register_kwargs` and rename property to `parameters_to_register`
- add full-run unittests that call workflows and vasp (without emulation)
- add walltime error handler that properly shuts down calculations when a SLURM job is about to expire
- add option to restart workflows from a checkpoint
- automatically build api documentation using github actions

**Refactors**

- refactor `start-worker` command to use prefect instead of the experimental django executor
- remove experimental `workflow_engine.executor`
- move contents of `configuration.django.database` to `database.utilities`
- upgraded to Prefect v2 ("Orion"). This involved the refactoring the entire `workflow_engine` module, and therefore the entire workflow library. ([#185](https://github.com/jacksund/simmate/pull/185)).


**0.7.1 (2022.07.19)**

- fix incorrect handling of prefect v2 futures by workflows

**0.7.2 (2022.08.03)**

- fix missing SVG files for web UI ([#196](https://github.com/jacksund/simmate/pull/196)).

**0.7.3 (2022.08.04)**

- fix incorrect passing of `source` in NEB all-paths workflow causing it to fail

--------------------------------------------------------------------------------

## v0.6.0 (2022.06.25)

**Enhancements**

- add `AflowPrototypes` to the `database.third_parties` module (only includes data distributed through pymatgen)
- add new modules to `toolkit.structure_prediction` and `toolkit.creation`, including ones to provide `known`, `substitution`, and `prototype` based structures.
- add `created_at` and `updated_at` columns to all database tables
- check if there is a newer version of Simmate available and let the user know about the update
- add experimental `badelf` workflow for determining electride character
- add `electronic-structure` workflow which carries out both DOS and BS calculations
- add `database_obj` attribute to the `toolkit.Structure` base class that is dynamically set

**Refactors**

- standardize `database_table` attribute for workflows by merging `calculation_table` and `result_table` attributes ([#102](https://github.com/jacksund/simmate/issues/102))
- removed use of `-s`, `-c`, and `-d` shortcuts from the `workflows` commands
- refactor `relaxation/staged` workflow to run in single parent directory
- refactor evolutionary search algorithm (alpha feature)
- condense where parsing/deserialization of workflow parameters occurs to the refactored the `load_input_and_register` task. Originally, this would occur in multiple places (e.g. in the CLI module before submission, in the workflow run_cloud method, in the LoadInputAndRegister task, etc.) and involved boilerplate code. ([#173](https://github.com/jacksund/simmate/pull/173))
- refactor experimental features `register_kwargs` and `customized` workflows
- refactor `LoadInputAndRegister` and `SaveOutputTask` to `load_input_and_register` and `save_result`

**Fixes**

- fix import for `visualization.structure.blender` module ([@bocklund](https://github.com/bocklund), [#180](https://github.com/jacksund/simmate/issues/180))
- fix bug where `command` or `directory` improperly passes `None` when they are not set in the `simmate workflows run` command
- fix bug where `update_all_stabilities` grabs incomplete calculations ([#177](https://github.com/jacksund/simmate/pull/177))
- fix bug where SCF calculation is not completed before the non-SCF DOS or BS calculation and causes the workflows to fail ([#171](https://github.com/jacksund/simmate/issues/171))
- fix bug for Bader workflow by registering the prebader workflow ([#174](https://github.com/jacksund/simmate/pull/174))
- fix bug where `source` is not determined with yaml-file submissions ([#172](https://github.com/jacksund/simmate/issues/172))

--------------------------------------------------------------------------------

## v0.5.0 (2022.05.30)
- update CI to test all OSs and pin pytest<7.1 as temporary fix for [#162](https://github.com/jacksund/simmate/issues/162)
- fix spelling typos in `keyword_modifiers` ([@laurenmm](https://github.com/laurenmm), [#165](https://github.com/jacksund/simmate/pull/165))
- users can now apply their own unique keyword modifiers to Incars -- such as how we allow "__per_atom" or "__smart_ismear" tags on Incar settings. This change involved refactoring how `keyword_modifiers` are implemented for the `vasp.inputs.Incar` class. Rather than static methods attached to the base class, modifiers are now dynamically applied using the `add_keyword_modifier` classmethod.
- large update of `calculators.vasp.tasks` module where many new presets are reimplemented from [`pymatgen.io.vasp.sets`](https://pymatgen.org/pymatgen.io.vasp.sets.html). This includes robust unit testing to confirm that generated inputs match between simmate and pymatgen (see [#157](https://github.com/jacksund/simmate/issues/157) for a list of presets)
- catch error with vasp freezing when `Brmix` handler switches to kerker mixing ([@becca9835](https://github.com/becca9835), [#159](https://github.com/jacksund/simmate/issues/159))

--------------------------------------------------------------------------------

## v0.4.0 (2022.04.24)
- add `description_doc_short` + `show_parameters` to workflows and use these to update the UI
- add django-allauth dependency for account management and google/github sign-ins
- archive directory as `simmate_attempt_01.zip` whenever an error handler is triggered
- depreciate the workflow parameter `use_prev_directory` in favor of `copy_previous_directory`

--------------------------------------------------------------------------------

## v0.3.0 (2022.04.19)
- add highly customizable VASP workflow
- add Bader analysis and ELF workflows
- update module readmes to warn of experimental features
- reorganize `toolkit` module

--------------------------------------------------------------------------------

## v0.2.0 (2022.04.15)
- start the CHANGELOG!
- refactor API views and add `SimmateAPIViewSet` class
- refactor `simmate start-project` command and underlying methods
- refactor `simmate workflow-engine run-cluster` command and underlying methods
- continue outlining `file_converters` module

--------------------------------------------------------------------------------

## v0.1.4 (2022.04.12)
- web interface styling
- minor bug fixes

--------------------------------------------------------------------------------

## v0.0.0 (2022.03.28)
- initial release
- adding tests and docs

--------------------------------------------------------------------------------<|MERGE_RESOLUTION|>--- conflicted
+++ resolved
@@ -66,15 +66,6 @@
 **Enhancements**
 **Refactors**
 **Fixes**
-<<<<<<< HEAD
-- no new changes have been merged into the `main` branch yet
--->
-
-**Enhancements**
-
-- add python 3.11 support
-=======
-
 - no new changes have been merged into the `main` branch yet
 -->
 
@@ -84,6 +75,7 @@
 - add CLEASE app for cluster expanison calculations (these workflows are highly experimental at the moment - so use with caution)
 - update "bad-elf" workflow to accept an empty-atom template structure or a list
 of empty sites
+- add python 3.11 support
 
 **Refactors**
 
@@ -97,8 +89,6 @@
 
 - fix site ordering in NEB supercell structures
 - improve installation speed and guide users to conda alternatives
-
->>>>>>> e7ec1205
 
 !!! warning
     The refactoring of simmate "apps" led to many breaking changes in the python API.
