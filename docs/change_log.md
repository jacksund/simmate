
--------------------------------------------------------------------------------

## Check your installed version

When you first import simmate and connect to the database, a warning is printed
if you are not using the most current version available. You can also check this in the command-line:

``` bash
simmate version
```

``` yaml
# example output
Installed version: v0.10.0
Newest available: v0.11.1
```

--------------------------------------------------------------------------------

## Updating to a newer version

We highly recommended that you install simmate into a clean conda environment, rather than updating simmate within your existing one:
``` shell
conda create -n my_env -c conda-forge python=3.11 simmate
```

Make sure you check that the expected version is now installed:
``` bash
simmate version
```

Rebuild your database with one compatible with the new installation:
``` bash
simmate database reset
```

!!! tip
    If you use the same environment name as an existing one, conda will ask if
    you'd like to delete the existing environment before creating the new one.
    This will save you time from having to delete the env in a separate command.

--------------------------------------------------------------------------------

## Version numbers & their meaning

Our releases follow [semantic versioning](https://semver.org/). This means versions (e.g. `v1.2.3`) correspond to `MAJOR.MINOR.PATCH`. Each version number increases after the following changes:

  - `MAJOR` = incompatible API changes
  - `MINOR` = new functionality is added (w/o API changes)
  - `PATCH` = bug fixes and documentation updates (w/o API changes)

There is one key exception to the rules above -- and that is with `MAJOR`=0 releases. Any v0.x.y release is considered developmental where APIs are subject to change and should not be considered stable. This is consistent with the semantic version spec (see [point 4](https://semver.org/#spec-item-4)).


--------------------------------------------------------------------------------


## Upcoming Release

!!! tip
    For ongoing changes that have not been finalized/merged yet, view our [active pull-requests](https://github.com/jacksund/simmate/pulls) on github

<!-- (hidden message for maintainer to use between releases)
- no new changes have been merged into the `main` branch yet
**Enhancements**
**Refactors**
**Fixes**
-->

**Enhancements**

- Allow custom html templates and static files that override those shipped by default
- add `simmate engine` commands like `stats-detail` and `workitems` that show details of workitems in the database
- updated third-party archives (Materials Project, COD, JARVIS, OQMD)
- eased database updates between simmate versions by using django migrations
- added `bypass_nones` utility to help handle imperfect datasets where not all entries have a column
- misc updates to the website interface, especially to the `data explorer` pages
- add Microsoft allauth support to sign in use external account
- allow "login required" access to server via evironment variables (disabled by default)
- allow "internal only" access to server via evironment variables (disabled by default)
- add `django-simple-history` support to track user changes on specific models
- add `@check_db_conn` decorator to help with database connection closures/timeouts
- add `simmate engine start-schedules` which let's you configure periodic tasks for individual apps (e.g. check a table for updates every 5 minutes). Includes error handling and email alerts. (Note: this a quick alternative to full Prefect system)
- add warren_lab app with Warren Lab preferred VASP settings
- add badelf app with class oriented tools for performing BadELF analyses
<<<<<<< HEAD
=======
- add `simmate-badelf` command for running badelf analysis
- add basic quantum espresso support
>>>>>>> edae53a5

**Refactors**

- remove mamba support now that libmamba is default conda solver
- switch CI from mamba back to conda

**Fixes**

- fix bug where workers incorrectly grab substring tag matches (e.g. a worker submited with the tag `ex` would incorrectly grab jobs like `ex-01` or `ex-02`)

--------------------------------------------------------------------------------

## v0.14.0 (2023.07.06)

**Enhancements**

- add `django-unicorn` to deps to enable dynamic fullstack web UIs
- add ChemDoodle js/css to website headers for use elsewhere
- add "Example Scripts" section to doc website with several new scripts
- many updates to the web UI to accomodate molecular datasets and workflows
- add `simmate engine` commands to help with tags and different queues
- add docs to help with simmate workers, clusters, and tagging
- add `simmate-vasp` command for common VASP utilities like testing config, plotting, and prepping inputs
- add utilities to chunk larger than memory datafiles (csv, sdf, cifs, etc.)

**Refactors**

- VASP potcar references to "element mappings" is now standarized to "potcar mappings"
- refactor docs with new "Apps" section
- full refactor of `simmate engine` commands. many have been shortened/renamed
- restrategized workflows that use output files from others. The `copy_previous_directory` input parameter has been removed and replaced with workflow attributes like `use_previous_directory` and `has_prerequisite`, combined with an optional `previous_directory` parameter.

**Fixes**

- fix bug where hyphens aren't allowed in the database name
- fix guide for DO database setup
- fix incorrect evolutionary search imports
- hide pymatgen POTCAR warnings
- fix github CI bug for MacOS being unstable
- fix bug for zombie jobs causing evolutionary search to hang
- fix premature triggering of frozen error

--------------------------------------------------------------------------------

## v0.13.0 (2023.03.06)

**Enhancements**

- add `relax_bulk` and `relax_endpoints` parameters to optionally turn off pre-relaxations in NEB
- add CLEASE app for cluster expanison calculations (these workflows are highly experimental at the moment - so use with caution)
- update "bad-elf" workflow to accept an empty-atom template structure or a list
of empty sites
- add python 3.11 support
- `simmate database reset` now supports Postgres (requires admin user)
- docker images are now published to DockerHub and Github packages

**Refactors**

- `calculators` module is now the `apps` module and terminology is changed throughout the repo
- many dependencies are reworked to optional dependencies as all `apps` are now optional
- `workflow_engine` module has been renamed to `engine` to help shorten commands and import lines
- rework CI to use mamba instead of conda
- pull out dependencies for some apps that are now optional
- reorganize `Incar` class and move some functionality to general `utilities`
- NEB module is reorganized to help with building custom sets

**Fixes**

- fix site ordering in NEB supercell structures
- improve installation speed and guide users to conda alternatives like mamba
- clean up docs and fix several links
- apps are now registered to the web UI

!!! warning
    The refactoring of simmate "apps" led to many breaking changes in the python API.
    We strongly recommend clearing your `~/simmate/` directory, especially the
    `my_env-apps.yaml` file because app names have changed.

**0.13.1 (2023.03.11)**

- recover from `connection already closed` errors after long workflow runs
- fix bug where `simmate database reset` fails when there is no database `postgres` available
- update django regression of `django.db.backends.postgresql_psycopg2` to `django.db.backends.postgresql`
- fix bug where simmate cannot read vasp results due atypical number (e.g. -0.33328-312)
- fix bug where postgres cannot json serialize bs or dos results (int64 numbers)
- fix incorrect pointing of VASP potcars in matproj presets
- from `from_directory` method of the `Relaxation` database class
- fix HSE bandstructure and DOS kpoint file writing

**0.13.2 (2023.03.20)**

- fix pickling error for `workflow.run_cloud` command
- `simmate.website.third_parties` module is now the `data_explorer` module. With this, you can now specify custom database tables to appear in the "Data" section for the web UI

--------------------------------------------------------------------------------

## v0.12.0 (2022.10.23)

**Enhancements**

- add structure creators for `ASE`, `GASP`, `PyXtal`, `AIRSS`, `CALYPSO`, `USPEX`, and `XtalOpt` as well as documentation for creators.
- add `simmate version` command
- changelog and update guide added to documentation website
- add `show-stats`, `delete-finished`, and `delete-all` commands to `workflow-engine`
- add `Cluster` base class + commands that allow submitting a steady-state cluster via subprocesses or slurm
- add `started_at`, `created_at`, `total_time`, and `queue_time` columns to `Calculation` tables
- add `exlcude_from_archives` field to workflows to optionally delete files when compressing outputs to zip archives
- various improvements added for evolutionary search workflows, such as parameter optimization, new output files, and website views
- add `Fingerprint` database table and integrate it with `Fingerprint` validator
- support >2 element hull diargrams and complex chemical systems

**Refactors**

- optimize `get_series` method of `relaxation.vasp.staged`
- reorganize `selectors` module for evolutionary structure prediction

**Fixes**

- fix dynamic loading of toolkit structures from third-party databases
- fix race condition with workers and empty queues
- increases default query rate for `state.result()` to lessen database load

--------------------------------------------------------------------------------

## v0.11.0 (2022.09.10)

**Enhancements**

- REST API fields can now be specified directly with the `api_filters` attribute of any `DatabaseTable` class & fields from mix-ins are automatically added
- add `archive_fields` attribute that sets the "raw data" for the database table & fields from mix-ins are automatically added
- accept `TOML` input files in addition to `YAML`
- convergence plots and extras are now written for many workflow types (such as relaxations)
- when `use_database=True`, output files are automatically written and the workup method is directly paired with the database table.
- NEB workflow now accepts parameters to tune how distinct pathways are determined, including the max pathway length and cutoffs at 1D percolation.
- add `MatplotlibFigure` and `PlotlyFigure` classes to help with writing output files and also implementing these figures in the website UI
- update website to include workflow calculator types and add API links
- custom projects and database tables are now registered with Simmate and a intro guide has been added
- continued updates for `structure-prediction` workflows
- add inspection of methods for default input values and display them in metadata

**Refactors**

- the `website.core_components.filters` module has been absorbed into the `DatabaseTable` class/module
- yaml input for custom workflows now matches the python input format
- workup methods are largely depreciated and now database entries are returned when a workflow has `use_database=True`
- several NEB input parameters have been renamed to accurate depict their meaning.
- customized workflow runs now save in the original database table under the "-custom" workflow name
- `structure_string` column renamed to `structure` to simplify api logic
- clean up `toolkit.validators` module and establish fingerprint base class
- `calculators` and `workflows` modules are now based on simmate apps

**Fixes**

- fix bug in windows dev env where `simmate run-server` fails to find python path
- fix bug in `workflows explore` command where 'vasp' is the assumed calculator name
- fix broken example code in custom workflow docs
- fix broken website links and workflow views

**0.11.1 (2022.09.12)**

- fix transaction error with workers on a PostGres backend

--------------------------------------------------------------------------------

## v0.10.0 (2022.08.29)

**Enhancements**

- add NEB base classes to inherit from for making new subflows
- improve formatting of logging and cli using `typer` and `rich`
- cli now supports auto-completion to help with long commands
- add `convergence_limit` parameter to evolutionary search that works alongside `limit_best_survival`. This will absorb minor changes in energy with equivalent structures from prolonging the search.
- add `ExtremeSymmetry` transformation to attempt symmetry reduction on disordered structure
- account for structures in `fixed-composition` having fewer nsites than input becuase of symmetry reduction during relaxation. Also, add `min_structures_exact` parameter to ensure we have at least N structures with the expected number of sites
- add experimental `variable-composition` (variable refers to nsites, not stoichiometry) and `binary-composition` evolutionary searches
- allow custom workflows to run from yaml
- update MatProj data to new api, and add severl new columns for data (e.g. mag + band gap)

**Refactors**

- isolate optional dependencies so that our install is smaller
- remove click in favor of higher-level package (typer)
- `pre_standardize_structure` and `pre_sanitize_structure` functionality is now merged in to a `standardize_structure` parameter that accepts different mode. `symmetry_tolerance` and `angle_tolerance` parameters can also modify the symmetry analysis done.
- metadata files are now numbered to allow multiple metadata files in the same directory
- refactor & clean up transformation module for readability
- remove `SimmateFuture` class and merge functionality into `WorkItem`
- switch from pdoc to mkdocs for documentation and remove `get_doc_from_readme`. Code and doc organization are now decoupled.
- rename run commands based on user preference. the `run` is now `run-quick`. `run-yaml` is now `run`. `run-cloud` now assumes a yaml input.
- remove `tqdm` dependency in favor of `rich.progress`
- refactor transformations to static methods

**Fixes**

- fix `module not found` error by adding ASE to dependencies
- fix bug with postgres database trying to delete sqlite locally
- fix dask throwing errors with logging
- fix bug where `fixed-composition` searches fail to detect individuals that have been symmetrically reduced (and therefore have fewer nsites than expected)
- fix evolutionary search failures when writing output files while files are opened/locked
- fix NEB workflows failing due to Walltime handler
- fix NEB workflows hints for `workup` failure due to missing start/end image folders

--------------------------------------------------------------------------------

## v0.9.0 (2022.08.17)

**Enhancements**

- improve the warning associated with workflow failure because of "command not found" issues
- workers now ignore and reset tasks that fail with "command not found". 2 workers failing with this error will result in the WorkItem being canceled
- `RandomWySites` can now generate wyckoff combinations lazily (or up front) depending on use case
- add `simmate utilities` command group with `archive-old-runs`
- add `start-cluster` command for starting many local workers
- add `structure-prediction` workflows
- add plotting/output utilities to `EvolutionarySearch` and `relaxation.vasp.staged`


**Refactors**

- evolutionary search now delay creations, transformations, and validation until runtime (used to be at time of structure submission)
- `directory`, `compress_ouput`, and `run_id` are now default input parameters for subclasses of `Workflow`. If these are unused, the `run_config` must include `**kwargs`
- add `isort` for organizing module imports throughout package

**Fixes**

- fixed when `source` is not being registered by several workflows
- fix docker image for installing anaconda, blender, and simmate on ubuntu

--------------------------------------------------------------------------------

## v0.8.0 (2022.08.11)

**Enhancements**

- NEB workflows now accept parameters for changing supercell size and number of images used
- add HSE workflows for static energy, relaxation, and DOS/BS electronic states
- add NPT and MatProj molecular dynamics workflows
- add SCAN workflows for static energy and relaxation
- test files can be provided within zip files, fixing excessive line counts on git commits
- add simmate worker that can run "out-of-box" and requires no set up
- add logging for useful debugging and monitoring of workflows
- pinned dependencies to maximum versions and manage with dependabot


**Refactors**

- to simplify the creation of new workflows, `S3Task` is now `S3Workflow` and database tables are dynamically determined using the workflow name
- workflows of a given type (e.g. relaxation or static-energy) now share database tables in order to simplify overall database architecture
- migrate from `os.path` to `pathlib.Path` throughout package
- isolate prefect use to separate executors
- updated tutorials for new workflow engine and workers
- remove use of `setup.py` in favor of `pyproject.toml`

--------------------------------------------------------------------------------

## v0.7.0 (2022.07.19)

**Enhancements**

- add guide for installing VASP v5 to Ubuntu v22.04 ([@scott-materials](https://github.com/scott-materials), [#183](https://github.com/jacksund/simmate/issues/183))
- add `simmate database load-remote-archives` command and `load_remote_archives` utility that populates all tables from `database.third_parties`
- add `load_default_sqlite3_build` utility that downloads a pre-built database with all third-party data present. This is an alternative to calling `load_all_remote_archives` if you are using sqlite3 and saves a significant amount of time for users.
- standardize workflow naming. Note this breaks from python naming conventions for classes ([#150](https://github.com/jacksund/simmate/issues/150))
- dynamically determine `register_kwargs` and rename property to `parameters_to_register`
- add full-run unittests that call workflows and vasp (without emulation)
- add walltime error handler that properly shuts down calculations when a SLURM job is about to expire
- add option to restart workflows from a checkpoint
- automatically build api documentation using github actions

**Refactors**

- refactor `start-worker` command to use prefect instead of the experimental django executor
- remove experimental `workflow_engine.executor`
- move contents of `configuration.django.database` to `database.utilities`
- upgraded to Prefect v2 ("Orion"). This involved the refactoring the entire `workflow_engine` module, and therefore the entire workflow library. ([#185](https://github.com/jacksund/simmate/pull/185)).


**0.7.1 (2022.07.19)**

- fix incorrect handling of prefect v2 futures by workflows

**0.7.2 (2022.08.03)**

- fix missing SVG files for web UI ([#196](https://github.com/jacksund/simmate/pull/196)).

**0.7.3 (2022.08.04)**

- fix incorrect passing of `source` in NEB all-paths workflow causing it to fail

--------------------------------------------------------------------------------

## v0.6.0 (2022.06.25)

**Enhancements**

- add `AflowPrototypes` to the `database.third_parties` module (only includes data distributed through pymatgen)
- add new modules to `toolkit.structure_prediction` and `toolkit.creation`, including ones to provide `known`, `substitution`, and `prototype` based structures.
- add `created_at` and `updated_at` columns to all database tables
- check if there is a newer version of Simmate available and let the user know about the update
- add experimental `badelf` workflow for determining electride character
- add `electronic-structure` workflow which carries out both DOS and BS calculations
- add `database_obj` attribute to the `toolkit.Structure` base class that is dynamically set

**Refactors**

- standardize `database_table` attribute for workflows by merging `calculation_table` and `result_table` attributes ([#102](https://github.com/jacksund/simmate/issues/102))
- removed use of `-s`, `-c`, and `-d` shortcuts from the `workflows` commands
- refactor `relaxation/staged` workflow to run in single parent directory
- refactor evolutionary search algorithm (alpha feature)
- condense where parsing/deserialization of workflow parameters occurs to the refactored the `load_input_and_register` task. Originally, this would occur in multiple places (e.g. in the CLI module before submission, in the workflow run_cloud method, in the LoadInputAndRegister task, etc.) and involved boilerplate code. ([#173](https://github.com/jacksund/simmate/pull/173))
- refactor experimental features `register_kwargs` and `customized` workflows
- refactor `LoadInputAndRegister` and `SaveOutputTask` to `load_input_and_register` and `save_result`

**Fixes**

- fix import for `visualization.structure.blender` module ([@bocklund](https://github.com/bocklund), [#180](https://github.com/jacksund/simmate/issues/180))
- fix bug where `command` or `directory` improperly passes `None` when they are not set in the `simmate workflows run` command
- fix bug where `update_all_stabilities` grabs incomplete calculations ([#177](https://github.com/jacksund/simmate/pull/177))
- fix bug where SCF calculation is not completed before the non-SCF DOS or BS calculation and causes the workflows to fail ([#171](https://github.com/jacksund/simmate/issues/171))
- fix bug for Bader workflow by registering the prebader workflow ([#174](https://github.com/jacksund/simmate/pull/174))
- fix bug where `source` is not determined with yaml-file submissions ([#172](https://github.com/jacksund/simmate/issues/172))

--------------------------------------------------------------------------------

## v0.5.0 (2022.05.30)
- update CI to test all OSs and pin pytest<7.1 as temporary fix for [#162](https://github.com/jacksund/simmate/issues/162)
- fix spelling typos in `keyword_modifiers` ([@laurenmm](https://github.com/laurenmm), [#165](https://github.com/jacksund/simmate/pull/165))
- users can now apply their own unique keyword modifiers to Incars -- such as how we allow "__per_atom" or "__smart_ismear" tags on Incar settings. This change involved refactoring how `keyword_modifiers` are implemented for the `vasp.inputs.Incar` class. Rather than static methods attached to the base class, modifiers are now dynamically applied using the `add_keyword_modifier` classmethod.
- large update of `calculators.vasp.tasks` module where many new presets are reimplemented from [`pymatgen.io.vasp.sets`](https://pymatgen.org/pymatgen.io.vasp.sets.html). This includes robust unit testing to confirm that generated inputs match between simmate and pymatgen (see [#157](https://github.com/jacksund/simmate/issues/157) for a list of presets)
- catch error with vasp freezing when `Brmix` handler switches to kerker mixing ([@becca9835](https://github.com/becca9835), [#159](https://github.com/jacksund/simmate/issues/159))

--------------------------------------------------------------------------------

## v0.4.0 (2022.04.24)
- add `description_doc_short` + `show_parameters` to workflows and use these to update the UI
- add django-allauth dependency for account management and google/github sign-ins
- archive directory as `simmate_attempt_01.zip` whenever an error handler is triggered
- depreciate the workflow parameter `use_prev_directory` in favor of `copy_previous_directory`

--------------------------------------------------------------------------------

## v0.3.0 (2022.04.19)
- add highly customizable VASP workflow
- add Bader analysis and ELF workflows
- update module readmes to warn of experimental features
- reorganize `toolkit` module

--------------------------------------------------------------------------------

## v0.2.0 (2022.04.15)
- start the CHANGELOG!
- refactor API views and add `SimmateAPIViewSet` class
- refactor `simmate start-project` command and underlying methods
- refactor `simmate workflow-engine run-cluster` command and underlying methods
- continue outlining `file_converters` module

--------------------------------------------------------------------------------

## v0.1.4 (2022.04.12)
- web interface styling
- minor bug fixes

--------------------------------------------------------------------------------

## v0.0.0 (2022.03.28)
- initial release
- adding tests and docs

--------------------------------------------------------------------------------<|MERGE_RESOLUTION|>--- conflicted
+++ resolved
@@ -84,11 +84,7 @@
 - add `simmate engine start-schedules` which let's you configure periodic tasks for individual apps (e.g. check a table for updates every 5 minutes). Includes error handling and email alerts. (Note: this a quick alternative to full Prefect system)
 - add warren_lab app with Warren Lab preferred VASP settings
 - add badelf app with class oriented tools for performing BadELF analyses
-<<<<<<< HEAD
-=======
-- add `simmate-badelf` command for running badelf analysis
 - add basic quantum espresso support
->>>>>>> edae53a5
 
 **Refactors**
 
