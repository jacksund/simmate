--- conflicted
+++ resolved
@@ -143,11 +143,7 @@
 
 ## Covalent and Metallic Systems
 
-<<<<<<< HEAD
-Covalent and metallic features in the ELF conflict with the original BadELF algorithm (see [Background](background.md)). There are two main ways to handle these features:
-=======
-Covalent and metallic features in the ELF conflict with the original BadELF algorithm (see [Background](../background)). The current version of BadELF offers several ways to handle these features:
->>>>>>> bdd3c114
+Covalent and metallic features in the ELF conflict with the original BadELF algorithm (see [Background](background.md)). The current version of BadELF offers several ways to handle these features:
 
 ### (1) Split Them with Planes
 
