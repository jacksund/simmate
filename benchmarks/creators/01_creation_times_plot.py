--- conflicted
+++ resolved
@@ -9,11 +9,7 @@
 
 CREATORS_TO_TEST = [
     "Simmate",
-<<<<<<< HEAD
-    "Simmate (strict)",
-=======
     "Simmate (strict)",  # 0.75 packing factor for dist cutoffs
->>>>>>> 699b3d38
     "XtalOpt",
     "ASE",
     "PyXtal",
