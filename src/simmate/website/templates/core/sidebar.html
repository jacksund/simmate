--- conflicted
+++ resolved
@@ -1,4 +1,3 @@
-<<<<<<< HEAD
 <div class="col-auto col-lg-2 p-2 list-group list-group-flush text-truncate vh-100">
 
     <a id="home" class="list-group-item list-group-item-action text-truncate text-primary" href="{% url 'home' %}">
@@ -46,88 +45,14 @@
         <span class="d-none d-lg-inline">Extras</span>
     </a>
 
-=======
-<div class="sidebar" data-color="green" data-background-color="white" data-image="/static/images/green-crystal.jpg">
-  <!-- Background image is from https://www.123freevectors.com/green-and-white-crystal-abstract-background-125853/ -->
-  <div class="logo">
-    <a href="{% url 'home' %}" class="simple-text logo-normal">
-      <img src="/static/images/simmate-logo.svg" style="height: 40px;" />
-    </a>
-  </div>
-  <div class="sidebar-wrapper">
-    <ul class="nav">
-      <li id="home" class="nav-item">
-        <a class="nav-link" href="{% url 'home' %}">
-          <i class="material-icons-round">home</i>
-          <p>Home</p>
-        </a>
-      </li>
-      <li id="profile" class="nav-item">
-        <a class="nav-link" href="{% url 'profile' %}">
-          <i class="material-icons-round">account_circle</i>
-          <p>Profile</p>
-        </a>
-      </li>
-      <li id="toolkit" class="nav-item">
-        <a class="nav-link disabled" href="#">
-          <i class="material-icons-round">calculate</i>
-          <p>Toolkit</p>
-        </a>
-      </li>
-      <li id="workflows" class="nav-item">
-        <a class="nav-link" href="{% url 'local_calculations' %}">
-          <i class="material-icons-round">device_hub</i>
-          <p>Workflows</p>
-        </a>
-      </li>
-      <li id="learn" class="nav-item">
-        <a class="nav-link disabled" href="#">
-          <i class="material-icons-round">lightbulb</i>
-          <p>Learn</p>
-        </a>
-      </li>
-      <li id="downloads" class="nav-item">
-        <a class="nav-link disabled" href="#">
-          <i class="material-icons-round">download</i>
-          <p>Downloads</p>
-        </a>
-      </li>
-      <li id="contribute" class="nav-item">
-        <a class="nav-link disabled" href="#">
-          <i class="material-icons-round">groups</i>
-          <p>Contribute</p>
-        </a>
-      </li>
-
-      <li id="extras" class="nav-item ">
-        <a class="nav-link disabled" href="{% url 'extras' %}">
-          <i class="material-icons-round">more_horiz</i>
-          <p>Extras</p>
-        </a>
-      </li>
-
-      <li id="sourcecode" class="nav-item active-pro">
-        <a target="_blank" rel="noopener noreferrer" class="nav-link" href="https://github.com/jacksund/simmate">
-          <i class="material-icons-round">code</i>
-          <p>View Source Code</p>
-        </a>
-      </li>
-    </ul>
-  </div>
->>>>>>> f38fb744
 </div>
 
 <!-- This javascript helps highlight the correct tab and adds the "active" class to it -->
 {% if active_tab_id %}
 <script>
-<<<<<<< HEAD
     var tab = document.getElementById("{{ active_tab_id }}");
     tab.classList.add("active");
     tab.classList.remove("text-primary");
     tab.classList.add("text-light");
-=======
-  var tab = document.getElementById("{{ active_tab_id }}");
-  tab.classList.add("active");
->>>>>>> f38fb744
 </script>
 {% endif %}