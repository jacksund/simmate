--- conflicted
+++ resolved
@@ -6,10 +6,6 @@
 
 {% block content %}
 {% include "core/search-form.html" %}
-<<<<<<< HEAD
-=======
-
->>>>>>> f38fb744
 {% include "core/search-results.html" %}
 {% endblock %}
 
