###############
# NOTE: This file of dependencies is copied and modified from pyproject.toml
# It is meant only for dev and CI testing. You should refere to the toml file
# for official dependencies.
###############

# This env file was creating using...
# (1) anaconda docs
#	https://docs.conda.io/projects/conda/en/latest/user-guide/tasks/manage-environments.html
# (2) grayskull to list deps
#	https://www.marcelotrevisani.com/grayskull
#
# To install this env, use `conda env create -f envs/conda/dev.yaml`

name: simmate_dev
channels:
    - conda-forge
dependencies:
    - ase >=3.22.1, <=3.22.1
    - black >=24.0.0, <24.2.0
    - clease >1.0.3, <=1.0.6
    - cloudpickle >=2.1.0, <=3.0.0
<<<<<<< HEAD
    - coverage >=6.2, <7.3.1
    - dask-core >=2023.6.1, <2024.2.2
=======
    - coverage >=6.2, <7.4.4
    - dask-core >=2023.6.1, <2023.11.1
>>>>>>> e5b0f876
    - distributed >=2023.6.1, <2023.11.1
    - dj-database-url >=0.5.0, <1.4.0
    - django >=4.0.0, <4.2.8
    - django-allauth >=0.56.0, <=0.58.0
    - django-contrib-comments >=2.2.0, <=2.2.0
    - django-crispy-forms >=1.13.0, <=1.14.0
    - django-pandas >=0.6.6, <=0.6.6
    - django-filter >=21.1, <=22.1
    - django_unicorn >=0.59.0, <=0.59.0
    - django-simple-history >=3.3.0, <=3.3.0
    - djangorestframework >=3.13.1, <3.14.1
    - isort >=5.10.1, <=5.12.1
    - matminer >=0.7.6, <0.8.1
    - markdown >=3.4.1, <=3.5.1
    - mkdocs-material >=8.4.1, <9.4.15
    - mkdocstrings >=0.19.0, <=0.24.0
    - mkdocstrings-python >=0.7.1, <1.8.1
    - mp-pyrho >=0.3.0, <=0.3.0
    - numpy >=1.22.0, <1.24.2
    - pandas >=2.0.0, <2.1.4
    - plotly >=5.4.0, <5.19.0
    - pymatgen >=2022.1.9, <2023.5.32
    - pymatgen-analysis-diffusion >=2021.4.29, <=2023.8.15
    - pytest >=6.2.5, <=7.3.2
    - pytest-django >=4.5.2, <=4.7.0
    - python >=3.10
    - pytest-mock >=3.7.0, <3.12.1
    - pytest-xdist >=2.5.0, <3.4.0
    - pyyaml >=6.0, <=6.0.1
    - requests >=2.28.1, <2.28.3
    - rich >=11.0, <=13.5.2
    - scikit-learn >=1.1.1, <1.2.2
    - schedule >=1.2.0, <=1.2.0
    - toml >=0.10.2, <=0.10.2
    - typer >=0.6.0, <0.7.1
    - xmltodict >=0.13.0, <=0.13.0
    # Recommended IDE for development -- We leave this as a separate install
    # because it's up to you and Spyder is a large package with many dependencies.
    # - spyder >=5.1.5<|MERGE_RESOLUTION|>--- conflicted
+++ resolved
@@ -20,13 +20,8 @@
     - black >=24.0.0, <24.2.0
     - clease >1.0.3, <=1.0.6
     - cloudpickle >=2.1.0, <=3.0.0
-<<<<<<< HEAD
-    - coverage >=6.2, <7.3.1
+    - coverage >=6.2, <7.4.4
     - dask-core >=2023.6.1, <2024.2.2
-=======
-    - coverage >=6.2, <7.4.4
-    - dask-core >=2023.6.1, <2023.11.1
->>>>>>> e5b0f876
     - distributed >=2023.6.1, <2023.11.1
     - dj-database-url >=0.5.0, <1.4.0
     - django >=4.0.0, <4.2.8
