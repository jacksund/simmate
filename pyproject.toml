
# This file establishes the info needed to install simmate via pip, how to
# upload it to PyPI, and how to run python packages like pytest and coverage.

# For more information on this file and how to make similar ones, see:
#    https://setuptools.pypa.io/en/latest/userguide/pyproject_config.html
#    https://github.com/pypa/sampleproject

# For the details on conda-forge installation see:
#    https://github.com/conda-forge/simmate-feedstock

# Note, for utilities like pytest and coverage, we prefer to use this file
# over files like "pytest.ini" because pyproject.toml has more uses that
# we may need in the future (i.e. it can use other modules).

# -----------------------------------------------------------------------------

[build-system]
# These are the assumed default build requirements from pip:
# https://pip.pypa.io/en/stable/reference/pip/#pep-517-and-518-support
requires = ["setuptools>=64.0.0", "wheel"]
build-backend = "setuptools.build_meta"

# -----------------------------------------------------------------------------

[project]

# published name for pip install to use
name="simmate"

# Versions should comply with PEP 440:
# https://www.python.org/dev/peps/pep-0440/
# https://semver.org/
version="0.13.2"

# Maintainer info
authors = [{name = "Jack D. Sundberg", email = "jacksund@live.unc.edu"}]

# a quick summary and then README
# NOTE: instead of our main README, I tell users to move directly to github
description="Simmate is a toolbox for computational materials research."
readme = ".github/README_for_PyPI.md"

# General name for our LICENSE file
license = {text = "BSD 3-Clause License"}

# Classifiers help users find your project by categorizing it.
# For a list of valid classifiers, see https://pypi.org/classifiers/
classifiers=[
    "Development Status :: 3 - Alpha",
    "Intended Audience :: Science/Research",
    "License :: OSI Approved :: BSD License",
    "Programming Language :: Python :: 3.11",
    "Operating System :: OS Independent",
]

# Specify which Python versions are supported.
requires-python=">=3.10"

# This field lists other packages that your project depends on to run.
dependencies=[
    # Core dependencies
    "numpy >=1.22.0, <1.24.2",
    "pandas >=1.3.5, <1.5.4",
    "django >=4.0.0, <4.1.6",
    "dask >=2021.12.0, <2022.13.0",
    "distributed >=2022.7.1, <2023.2.0",  # part of dask
    "typer >=0.6.0, <0.7.1",
    #
    # Extra (smaller) dependencies & utilities
    "django-allauth >=0.50.0, <=0.54.0",  # for website accounts and google/github sign-ins
    "django-crispy-forms >=1.13.0, <=1.14.0",  # for formatting of online forms
    "django-pandas >=0.6.6, <=0.6.6",  # for converting QuerySets to PandasDataFrames
    "django-unicorn >=0.50.0, <=0.50.0",  # for responsive web UI (AJAX calls)
    "dj-database-url >=0.5.0, <1.4.0",  # for DigitalOcean URL conversion
    "djangorestframework >=3.13.1, <3.14.1",  # for our REST API
    "django-filter >=21.1, <=22.1",  # sets up automatic filters for our REST API
    "pyyaml >=6.0, <=6.0",  # for yaml configuration files
<<<<<<< HEAD
    "plotly >=5.4.0, <5.15.0",  # for interactive plots and visualization
    "markdown >=3.4.1, <=3.4.1",  # for docs and markdown rendering in html templates
=======
    "plotly >=5.4.0, <5.14.0",  # for interactive plots and visualization
    "markdown >=3.4.1, <=3.4.3",  # for docs and markdown rendering in html templates
>>>>>>> 72fb66e0
    "requests >=2.28.1, <2.28.3",  # for quick web queries and downloads
    "scikit-learn >=1.1.1, <1.2.2",  # machine-learning methods (may become core dep)
    "cloudpickle >=2.1.0, <=2.2.0",  # for serializing complex python objects
    "rich >=11.0, <13.3.4",  # for coloring and styling the CLI outputs
    "toml >=0.10.2, <=0.10.2",  # for toml configuration files
    #
    # These are from the MP stack and I want to phase them out over time
    "pymatgen >=2022.1.9, <2023.3.24",
    "pymatgen-analysis-diffusion >=2021.4.29, <=2022.7.21",  # pymatgen-diffusion on conda
    "matminer >=0.7.6, <0.8.1",
    "ase >=3.22.1, <=3.22.1",
]

# optional dependencies that are not installed by default
[project.optional-dependencies]

# For development and testing
DEV = [
    "pytest >=6.2.5, <7.2.2",
    "pytest-django >=4.5.2, <=4.5.2",
    "pytest-mock >=3.7.0, <3.10.1",
    "pytest-xdist >=2.5.0, <3.3.0",
    "black >=22.1.0, <23.2.0",
    "coverage >=6.2, <7.0.6",
    "isort >=5.10.1, <5.12.1",
    "mkdocs-material >=8.4.1, <9.0.10",
    "mkdocstrings >=0.19.0, <=0.21.2",
    "mkdocstrings-python >=0.7.1, <0.8.4",
]

EXE = [
    "prefect >=2.0.0, <2.6.6",  # for extra workflow orchestration 
    "dask-jobqueue >=0.7.3, <=0.7.4",  # for submitting on HPC clusters
    "anyio >=3.6.1",  # for async utilities when using Prefect
    "nest_asyncio >=1.5.5, <1.5.7",  # to allow async calls in Spyder/iPython/Jupyter
]

# These are packages that I commonly use alongside simmate. I plan to
# organize these into optional dependencies and/or documentation. But until
# then, I keep them here for my own reference.
EXTRAS = [
    "numba >=0.53.0",  # for speed-up of basic calcs
    "psycopg2-binary >=2.9.2",  # for Postgres connections (added -binary to fix bug)
    'selenium',  # for web scraping (slow but robust)
    'spyder',  # IDE for writing/editting
    'gunicorn',  # for website server (Django+DigitalOcean) # NOT WINDOWS
    "graphviz ==1.7",  # python-graphviz on conda. for viewing prefect flows
    "pygraphviz ==1.10",  # pygraphviz on conda. for viewing django tables
    "scikit-learn >=1.0.1",  # for machine-learning
    "fabric >=2.6.0",  # for remote ssh connections
    "django-extensions >=3.1.5",  # simple tools to help with django development
    "bokeh >=2.1.1",  # for the dask dashboard
]

# For downloading third-party data directly from source instead of Simmate
DATA = [
    "mp-api >=0.26.3, <0.30.9",  # materials project
]

# Specific dependencies needed for optional simmate apps
CLEASE = [
    "clease >=1.0.3, <=1.0.6",  # for cluster expansion calcs
]

# Link to our homepage. Use github for now.
[project.urls]
homepage = "https://simmate.org/"
repository = "https://github.com/jacksund/simmate"
documentation = "https://jacksund.github.io/simmate/home/"

# Register command line interface
[project.scripts]
simmate = "simmate.command_line.base_command:simmate_app"

# -----------------------------------------------------------------------------

# Indicate which directory the source coude is in
[tool.setuptools.packages.find]
where = ["src"]

# All files that aren't *.py need to be defined explicitly. Don't "automate"
# this to grab all files because this could break installation. This can
# be effectively the opposite of .gitignore.
[tool.setuptools]
include-package-data = true

[tool.setuptools.package-data]
simmate = [
    "**/*.md",
    "**/*.rst",
    "**/*.json",
    "**/*.csv",
    "**/*.yaml",
    "**/*.html",
    "**/*.svg",
    "**/*.toml",
]
# Note, the default is to include everything, but I don't want to ship test
# files. I could switch this to use exclude-package-data in the future.
# https://setuptools.pypa.io/en/latest/userguide/datafiles.html#exclude-package-data

# -----------------------------------------------------------------------------

# These settings initialize pytest and django-pytest.
[tool.pytest.ini_options]

# Tell django-pytest settings for a dummy database and also website interaction.
# To disable django-pytest, add "-p no:django" to your pytest command
DJANGO_SETTINGS_MODULE = "simmate.configuration.django.settings_test"

# We classify all tests so that we can run different subgroups of tests. You can
# run the tests marked with "slow"... "pytest -m slow"
markers = [
    "blender: requires blender installed",
    "vasp: requires vasp installed",
    "pymatgen: runs a pymatgen-compatibility test",
    "prefect_db: requires access to the prefect database",
    "slow: test is slow (>30s) and unstable in in the CI",
]

# By default, we only want to run unmarked tests. The simplest way to do this
# without adding extra files is to just list "not <marker1> and not <marker2" 
# for all of them. We also want migrations to be built from scratch, not past 
# migration folders.
# I manually remove -m when testing coverage, but am unsure if there's a better
# way to do this.
addopts = "--no-migrations --durations=15 -m 'not blender and not vasp'"

# There are a number of warnings that are expected when running our tests.
# We remove these from our output for clarity.
filterwarnings = [
    "ignore:cannot collect test class*:Warning",
    "ignore:Issues encountered while parsing CIF*:Warning",
    "ignore:No POTCAR file with matching TITEL fields*:Warning",
    "ignore:The input structure does not match the expected standard primitive!*:Warning",
    "ignore:Maximum iteration number is reached*:Warning",
    # "ignore:*is an unconverged VASP run*:Warning", BUG: why won't this regex work?
]

# -----------------------------------------------------------------------------

# These settings initialize the python coverage module. With this file, you can
# just use "coverage run" in the  base directory without configuring any
# other settings in the command.
[tool.coverage.run]

# all tests are written using pytest, so we always need this module set
command_line = "-m pytest"

# when testing coverage, we want to ignore the test files themselves.
omit = ["*/test_*", "*/conftest.py", "*/*_test.py"]

# consider adding for coverage of templates
# plugins = django_coverage_plugin  

# -----------------------------------------------------------------------------

# isort is a tool for organizing imports at the top of python files. By default,
# it conflicts with the black formatter we use, so we need to configure it here.

[tool.isort]
profile = "black"

# -----------------------------------------------------------------------------<|MERGE_RESOLUTION|>--- conflicted
+++ resolved
@@ -76,13 +76,8 @@
     "djangorestframework >=3.13.1, <3.14.1",  # for our REST API
     "django-filter >=21.1, <=22.1",  # sets up automatic filters for our REST API
     "pyyaml >=6.0, <=6.0",  # for yaml configuration files
-<<<<<<< HEAD
     "plotly >=5.4.0, <5.15.0",  # for interactive plots and visualization
-    "markdown >=3.4.1, <=3.4.1",  # for docs and markdown rendering in html templates
-=======
-    "plotly >=5.4.0, <5.14.0",  # for interactive plots and visualization
     "markdown >=3.4.1, <=3.4.3",  # for docs and markdown rendering in html templates
->>>>>>> 72fb66e0
     "requests >=2.28.1, <2.28.3",  # for quick web queries and downloads
     "scikit-learn >=1.1.1, <1.2.2",  # machine-learning methods (may become core dep)
     "cloudpickle >=2.1.0, <=2.2.0",  # for serializing complex python objects
