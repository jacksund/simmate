--- conflicted
+++ resolved
@@ -100,13 +100,8 @@
     "pytest-mock >=3.7.0, <3.10.1",
     "pytest-xdist >=2.5.0, <3.2.0",
     "black >=22.1.0, <=22.6.0",
-<<<<<<< HEAD
-    "coverage >=6.2, <7.0.5",
+    "coverage >=6.2, <7.0.6",
     "isort >=5.10.1, <5.11.5",
-=======
-    "coverage >=6.2, <7.0.6",
-    "isort >=5.10.1, <=5.10.1",
->>>>>>> b8213884
     "mkdocs-material >=8.4.1, <8.5.9",
     "mkdocstrings >=0.19.0, <=0.19.0",
     "mkdocstrings-python >=0.7.1, <0.8.4",
