--- conflicted
+++ resolved
@@ -95,11 +95,7 @@
 
 # For development and testing
 DEV = [
-<<<<<<< HEAD
-    "pytest >=7.1.3, <=7.1.3",
-=======
     "pytest >=6.2.5, <7.2.2",
->>>>>>> 28d22a78
     "pytest-django >=4.5.2, <=4.5.2",
     "pytest-mock >=3.7.0, <3.10.1",
     "pytest-xdist >=2.5.0, <3.2.0",
