
# This file establishes the info needed to install simmate via pip, how to
# upload it to PyPI, and how to run python packages like pytest and coverage.

# For more information on this file and how to make similar ones, see:
#    https://setuptools.pypa.io/en/latest/userguide/pyproject_config.html
#    https://github.com/pypa/sampleproject

# For the details on conda-forge installation see:
#    https://github.com/conda-forge/simmate-feedstock

# Note, for utilities like pytest and coverage, we prefer to use this file
# over files like "pytest.ini" because pyproject.toml has more uses that
# we may need in the future (i.e. it can use other modules).

# -----------------------------------------------------------------------------

[build-system]
# These are the assumed default build requirements from pip:
# https://pip.pypa.io/en/stable/reference/pip/#pep-517-and-518-support
requires = ["setuptools>=64.0.0", "wheel"]
build-backend = "setuptools.build_meta"

# -----------------------------------------------------------------------------

[project]

# published name for pip install to use
name="simmate"

# Versions should comply with PEP 440:
# https://www.python.org/dev/peps/pep-0440/
# https://semver.org/
version="0.12.0"

# Maintainer info
authors = [{name = "Jack D. Sundberg", email = "jacksund@live.unc.edu"}]

# a quick summary and then README
# NOTE: instead of our main README, I tell users to move directly to github
description="Simmate is a toolbox for computational materials research."
readme = ".github/README_for_PyPI.md"

# General name for our LICENSE file
license = {text = "BSD 3-Clause License"}

# Classifiers help users find your project by categorizing it.
# For a list of valid classifiers, see https://pypi.org/classifiers/
classifiers=[
    "Development Status :: 3 - Alpha",
    "Intended Audience :: Science/Research",
    "License :: OSI Approved :: BSD License",
    "Programming Language :: Python :: 3.10",
    "Operating System :: OS Independent",
]

# Specify which Python versions are supported.
requires-python=">=3.10"

# This field lists other packages that your project depends on to run.
dependencies=[
    # Core dependencies
    "numpy >=1.22.0, <1.23.5",
    "pandas >=1.3.5, <=1.4.4",
    "django >=4.0.0, <=4.1.1",
    "dask >=2021.12.0, <=2022.9.0",
<<<<<<< HEAD
    "distributed >=2022.7.1, <=2022.9.0",  # part of dask
    "typer >=0.4.1, <0.7.1",
=======
    "distributed >=2022.7.1, <2022.11.0",  # part of dask
    "typer >=0.4.1, <=0.6.1",
>>>>>>> 3dd2290c
    #
    # Extra (smaller) dependencies & utilities
    "django-allauth >=0.50.0, <=0.51.0",  # for website accounts and google/github sign-ins
    "django-crispy-forms >=1.13.0, <=1.14.0",  # for formatting of online forms
    "django-pandas >=0.6.6, <=0.6.6",  # for converting QuerySets to PandasDataFrames
    "dj-database-url >=0.5.0, <=0.5.0",  # for DigitalOcean URL conversion
    "djangorestframework >=3.13.1, <3.14.1",  # for our REST API
    "django-filter >=21.1, <=22.1",  # sets up automatic filters for our REST API
    "pyyaml >=6.0, <=6.0",  # for yaml configuration files
    "plotly >=5.4.0, <5.12.0",  # for interactive plots and visualization
    "markdown >=3.4.1, <=3.4.1",  # for docs and markdown rendering in html templates
    "requests >=2.28.1, <=2.28.1",  # for quick web queries and downloads
    "scikit-learn >=1.1.1, <=1.1.1",  # machine-learning methods (may become core dep)
    "cloudpickle >=2.1.0, <=2.2.0",  # for serializing complex python objects
    "rich >=11.0, <=12.5.1",  # for coloring and styling the CLI outputs
    "toml >=0.10.2, <=0.10.2",  # for toml configuration files
    #
    # These are from the MP stack and I want to phase them out over time
    "pymatgen >=2022.1.9, <2022.10.23",
    "pymatgen-analysis-diffusion >=2021.4.29, <=2022.7.21",  # pymatgen-diffusion on conda
    "matminer >=0.7.6, <=0.7.8",
    "ase >=3.22.1, <=3.22.1",
    "clease >=1.0.3, <=1.0.4",  # for cluster expansion calcs
]

# optional dependencies that are not installed by default
[project.optional-dependencies]

# For development and testing
DEV = [
    "pytest >=6.2.5, <=7.1.3",
    "pytest-django >=4.5.2, <=4.5.2",
    "pytest-mock >=3.7.0, <=3.8.2",
    "pytest-xdist >=2.5.0, <=2.5.0",
    "black >=22.1.0, <=22.6.0",
    "coverage >=6.2, <=6.4.4",
    "isort >=5.10.1, <=5.10.1",
    "mkdocs-material >=8.4.1, <=8.4.1",
    "mkdocstrings >=0.19.0, <=0.19.0",
    "mkdocstrings-python >=0.7.1, <=0.7.1",
]

EXE = [
    "prefect >=2.0.0, <2.6.6",  # for extra workflow orchestration 
    "dask-jobqueue >=0.7.3, <=0.7.4",  # for submitting on HPC clusters
    "anyio >=3.6.1",  # for async utilities when using Prefect
    "nest_asyncio >=1.5.5, <1.5.7",  # to allow async calls in Spyder/iPython/Jupyter
]

# These are packages that I commonly use alongside simmate. I plan to
# organize these into optional dependencies and/or documentation. But until
# then, I keep them here for my own reference.
EXTRAS = [
    "numba >=0.53.0",  # for speed-up of basic calcs
    "psycopg2-binary >=2.9.2",  # for Postgres connections (added -binary to fix bug)
    'selenium',  # for web scraping (slow but robust)
    'spyder',  # IDE for writing/editting
    'gunicorn',  # for website server (Django+DigitalOcean) # NOT WINDOWS
    "graphviz ==1.7",  # python-graphviz on conda. for viewing prefect flows
    "pygraphviz ==1.10",  # pygraphviz on conda. for viewing django tables
    "scikit-learn >=1.0.1",  # for machine-learning
    "fabric >=2.6.0",  # for remote ssh connections
    "django-extensions >=3.1.5",  # simple tools to help with django development
    "bokeh >=2.1.1",  # for the dask dashboard
]

# For downloading third-party data directly from source instead of Simmate
DATA = [
    "mp-api >=0.26.3, <=0.26.3",  # materials project
]

# Link to our homepage. Use github for now.
[project.urls]
homepage = "https://simmate.org/"
repository = "https://github.com/jacksund/simmate"
documentation = "https://jacksund.github.io/simmate/home/"

# Register command line interface
[project.scripts]
simmate = "simmate.command_line.base_command:simmate_app"

# -----------------------------------------------------------------------------

# Indicate which directory the source coude is in
[tool.setuptools.packages.find]
where = ["src"]

# All files that aren't *.py need to be defined explicitly. Don't "automate"
# this to grab all files because this could break installation. This can
# be effectively the opposite of .gitignore.
[tool.setuptools]
include-package-data = true

[tool.setuptools.package-data]
simmate = [
    "**/*.md",
    "**/*.rst",
    "**/*.json",
    "**/*.csv",
    "**/*.yaml",
    "**/*.html",
    "**/*.svg",
    "**/*.toml",
]
# Note, the default is to include everything, but I don't want to ship test
# files. I could switch this to use exclude-package-data in the future.
# https://setuptools.pypa.io/en/latest/userguide/datafiles.html#exclude-package-data

# -----------------------------------------------------------------------------

# These settings initialize pytest and django-pytest.
[tool.pytest.ini_options]

# Tell django-pytest settings for a dummy database and also website interaction.
# To disable django-pytest, add "-p no:django" to your pytest command
DJANGO_SETTINGS_MODULE = "simmate.configuration.django.settings_test"

# We classify all tests so that we can run different subgroups of tests. You can
# run the tests marked with "slow"... "pytest -m slow"
markers = [
    "blender: requires blender installed",
    "vasp: requires vasp installed",
    "pymatgen: runs a pymatgen-compatibility test",
    "prefect_db: requires access to the prefect database",
    "slow: test is slow (>30s) and unstable in in the CI",
]

# By default, we only want to run unmarked tests. The simplest way to do this
# without adding extra files is to just list "not <marker1> and not <marker2" 
# for all of them. We also want migrations to be built from scratch, not past 
# migration folders.
# I manually remove -m when testing coverage, but am unsure if there's a better
# way to do this.
addopts = "--no-migrations --durations=15 -m 'not blender and not vasp'"

# There are a number of warnings that are expected when running our tests.
# We remove these from our output for clarity.
filterwarnings = [
    "ignore:cannot collect test class*:Warning",
    "ignore:Issues encountered while parsing CIF*:Warning",
    "ignore:No POTCAR file with matching TITEL fields*:Warning",
    "ignore:The input structure does not match the expected standard primitive!*:Warning",
    "ignore:Maximum iteration number is reached*:Warning",
    # "ignore:*is an unconverged VASP run*:Warning", BUG: why won't this regex work?
]

# -----------------------------------------------------------------------------

# These settings initialize the python coverage module. With this file, you can
# just use "coverage run" in the  base directory without configuring any
# other settings in the command.
[tool.coverage.run]

# all tests are written using pytest, so we always need this module set
command_line = "-m pytest"

# when testing coverage, we want to ignore the test files themselves.
omit = ["*/test_*", "*/conftest.py", "*/*_test.py"]

# consider adding for coverage of templates
# plugins = django_coverage_plugin  

# -----------------------------------------------------------------------------

# isort is a tool for organizing imports at the top of python files. By default,
# it conflicts with the black formatter we use, so we need to configure it here.

[tool.isort]
profile = "black"

# -----------------------------------------------------------------------------<|MERGE_RESOLUTION|>--- conflicted
+++ resolved
@@ -64,13 +64,7 @@
     "pandas >=1.3.5, <=1.4.4",
     "django >=4.0.0, <=4.1.1",
     "dask >=2021.12.0, <=2022.9.0",
-<<<<<<< HEAD
-    "distributed >=2022.7.1, <=2022.9.0",  # part of dask
-    "typer >=0.4.1, <0.7.1",
-=======
     "distributed >=2022.7.1, <2022.11.0",  # part of dask
-    "typer >=0.4.1, <=0.6.1",
->>>>>>> 3dd2290c
     #
     # Extra (smaller) dependencies & utilities
     "django-allauth >=0.50.0, <=0.51.0",  # for website accounts and google/github sign-ins
